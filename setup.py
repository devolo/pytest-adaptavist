--- conflicted
+++ resolved
@@ -1,6 +1,5 @@
 from setuptools import setup
 
-<<<<<<< HEAD
 setup(name="pytest-adaptavist",
       description="pytest plugin for generating test execution results within Jira Test Management (tm4j)",
       long_description=open("README.md").read(),
@@ -14,7 +13,7 @@
       entry_points={"pytest11": ["adaptavist = pytest_adaptavist"]},
       platforms="any",
       python_requires=">=3.6",
-      install_requires=["adaptavist>=1.0.0", "pytest>=3.4.1"],
+      install_requires=["adaptavist>=2.0.0", "pytest>=3.4.1"],
       keywords="python pytest adaptavist kanoah tm4j jira test testmanagement report",
       classifiers=[
           "Framework :: Pytest",
@@ -27,35 +26,4 @@
           "Topic :: Software Development :: Testing",
           "Topic :: Utilities",
           "Topic :: Software Development :: Libraries :: Python Modules"
-      ])
-=======
-setup(
-    name="pytest-adaptavist",
-    description="pytest plugin for generating test execution results within Jira Test Management (tm4j)",
-    long_description=open("README.md").read(),
-    long_description_content_type="text/markdown",
-    version="v4.0.6",
-    url="https://github.com/devolo/pytest-adaptavist",
-    author="Stephan Steinberg",
-    author_email="stephan.steinberg@devolo.de",
-    license="MIT",
-    py_modules=["pytest_adaptavist"],
-    entry_points={"pytest11": ["adaptavist = pytest_adaptavist"]},
-    platforms="any",
-    python_requires=">=3.6",
-    install_requires=["adaptavist>=2.0.0", "pytest>=3.4.1"],
-    keywords="python pytest adaptavist kanoah tm4j jira test testmanagement report",
-    classifiers=[
-        "Framework :: Pytest",
-        "Intended Audience :: Developers",
-        "License :: OSI Approved :: MIT License",
-        "Operating System :: OS Independent",
-        "Programming Language :: Python",
-        "Programming Language :: Python :: 3",
-        "Topic :: Software Development :: Quality Assurance",
-        "Topic :: Software Development :: Testing",
-        "Topic :: Utilities",
-        "Topic :: Software Development :: Libraries :: Python Modules"
-    ]
-)
->>>>>>> 806595cd
+      ])