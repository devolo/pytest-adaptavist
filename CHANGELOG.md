--- conflicted
+++ resolved
@@ -6,11 +6,7 @@
 
 ## [Unreleased]
 
-<<<<<<< HEAD
-## Addedd
-=======
 ## Added
->>>>>>> cb8c3a9d
 
 * Blocked test cases comments now also get a badge
 
