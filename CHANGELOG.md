# Changelog

All notable changes to this project will be documented in this file.

The format is based on [Keep a Changelog](https://keepachangelog.com/en/1.0.0/), and this project adheres to [Semantic Versioning](https://semver.org/spec/v2.0.0.html).

## [Unreleased]

<<<<<<< HEAD
## Fixed

* Summary urls are build up correctly
=======
## Addedd

* Blocked test cases comments now also get a badge
>>>>>>> 59c9c536

## Changed

* The date format in comments is formatted now as %Y-%m-%d %H:%M

## [5.0.1] - 2021/11/30

## Fixed

* We need a higher version of pytest-assume to use the hook pytest_assume_summary_report

## [5.0.0] - 2021/11/24

## Added

* New options restrict_user and restrict_branch to control reporting to tm4j
* Exit the complete session on failure by using actions FAIL_EXIT_SESSION or STOP_EXIT_SESSION

## Changed

* At least Python 3.8 is required
* *BREAKING*: Pretty option was removed. If you use it, please switch to [pytest-pretty-terminal](https://github.com/devolo/pytest-pretty-terminal)
* *BREAKING*: Unless you use the new options, reporting is no longer restricted

## Fixed

* Attaching multiple files at a time now works as expected
* Configuration values evaluated to False now work as expected
* Integer configuration values now work as expected

## [4.0.6] - 2021/04/22

## Added

* Duration of a test step can now be limited with a timeout, defaults to 10 minutes.

## [4.0.5] - 2020/02/06

## Changed

* Reversed application of test case order and range to be more intuitive
* Changed plugin to work even without jstyleson and pytest-xdist being installed

### Fixed

* Fixed final status line in case of NOT_BUILT status
* Fixed identification of test case siblings in case of parametrized or repeated methods
* Resolved issues at different variations of test methods and results

## [4.0.0] - 2020/02/06

First publicly available version.<|MERGE_RESOLUTION|>--- conflicted
+++ resolved
@@ -6,15 +6,9 @@
 
 ## [Unreleased]
 
-<<<<<<< HEAD
-## Fixed
-
-* Summary urls are build up correctly
-=======
 ## Addedd
 
 * Blocked test cases comments now also get a badge
->>>>>>> 59c9c536
 
 ## Changed
 
